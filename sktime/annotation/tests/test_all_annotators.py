"""Tests for sktime annotators."""

__author__ = ["miraep8", "fkiraly", "klam-data", "pyyim", "mgorlin"]
__all__ = []

import numpy as np
import pandas as pd
import pytest

from sktime.tests.test_all_estimators import BaseFixtureGenerator, QuickTester
from sktime.utils._testing.annotation import make_annotation_problem
from sktime.utils.validation.annotation import check_learning_type, check_task


class AnnotatorsFixtureGenerator(BaseFixtureGenerator):
    """Fixture generator for time series annotator (outlier, change point, etc) tests.

    Fixtures parameterized
    ----------------------
    estimator_class: estimator inheriting from BaseObject
        ranges over estimator classes not excluded by EXCLUDE_ESTIMATORS, EXCLUDED_TESTS
    estimator_instance: instance of estimator inheriting from BaseObject
        ranges over estimator classes not excluded by EXCLUDE_ESTIMATORS, EXCLUDED_TESTS
        instances are generated by create_test_instance class method
    scenario: instance of TestScenario
        ranges over all scenarios returned by retrieve_scenarios
    """

    # note: this should be separate from TestAllAnnotators
    #   additional fixtures, parameters, etc should be added here
    #   TestAllAnnotators should contain the tests only

    estimator_type_filter = "detector"

    fixture_sequence = [
        "estimator_class",
        "estimator_instance",
        "fitted_estimator",
        "scenario",
        "method_nsc",
        "method_nsc_arraylike",
    ]


class TestAllAnnotators(AnnotatorsFixtureGenerator, QuickTester):
    """Module level tests for all sktime annotators."""

    def test_output_type(self, estimator_instance):
        """Test annotator output type."""
        estimator = estimator_instance

        X_train = make_annotation_problem(
            n_timepoints=50, estimator_type=estimator.get_tag("distribution_type")
        )
        estimator.fit(X_train)
        X_test = make_annotation_problem(
            n_timepoints=10, estimator_type=estimator.get_tag("distribution_type")
        )
        y_test = estimator.predict(X_test)
        assert isinstance(y_test, (pd.Series, np.ndarray))

    def test_transform_output_type(self, estimator_instance):
        """Test output type for the transform method."""
        X_train = make_annotation_problem(
            n_timepoints=50,
            estimator_type=estimator_instance.get_tag("distribution_type"),
        )
        estimator_instance.fit(X_train)
        X_test = make_annotation_problem(
            n_timepoints=10,
            estimator_type=estimator_instance.get_tag("distribution_type"),
        )
        y_test = estimator_instance.transform(X_test)
        assert isinstance(y_test, (pd.Series, np.ndarray))
        assert len(y_test) == len(X_test)

    def test_predict_points(self, estimator_instance):
        X_train = make_annotation_problem(
            n_timepoints=50,
            estimator_type=estimator_instance.get_tag("distribution_type"),
        )
        estimator_instance.fit(X_train)
        X_test = make_annotation_problem(
            n_timepoints=10,
            estimator_type=estimator_instance.get_tag("distribution_type"),
        )
        y_pred = estimator_instance.predict_points(X_test)
        assert isinstance(y_pred, (pd.Series, np.ndarray))

    def test_predict_segments(self, estimator_instance):
        X_train = make_annotation_problem(
            n_timepoints=50,
            estimator_type=estimator_instance.get_tag("distribution_type"),
        )
        estimator_instance.fit(X_train)

        X_test = make_annotation_problem(
            n_timepoints=10,
            estimator_type=estimator_instance.get_tag("distribution_type"),
        )
<<<<<<< HEAD
        task = estimator_instance.get_class_tag("task")
        if task == "anomaly_detection":
            with pytest.raises(RuntimeError):
                estimator_instance.predict_segments(X_test)

=======
>>>>>>> 597b8ed8
        y_test = estimator_instance.predict_segments(X_test)
        assert isinstance(y_test, pd.Series)
        assert isinstance(y_test.index.dtype, pd.IntervalDtype)
        assert pd.api.types.is_integer_dtype(y_test)

    def test_annotator_tags(self, estimator_class):
        """Check the learning_type and task tags are valid."""
        check_task(estimator_class.get_class_tag("task"))
        check_learning_type(estimator_class.get_class_tag("learning_type"))<|MERGE_RESOLUTION|>--- conflicted
+++ resolved
@@ -5,7 +5,6 @@
 
 import numpy as np
 import pandas as pd
-import pytest
 
 from sktime.tests.test_all_estimators import BaseFixtureGenerator, QuickTester
 from sktime.utils._testing.annotation import make_annotation_problem
@@ -98,14 +97,6 @@
             n_timepoints=10,
             estimator_type=estimator_instance.get_tag("distribution_type"),
         )
-<<<<<<< HEAD
-        task = estimator_instance.get_class_tag("task")
-        if task == "anomaly_detection":
-            with pytest.raises(RuntimeError):
-                estimator_instance.predict_segments(X_test)
-
-=======
->>>>>>> 597b8ed8
         y_test = estimator_instance.predict_segments(X_test)
         assert isinstance(y_test, pd.Series)
         assert isinstance(y_test.index.dtype, pd.IntervalDtype)
